{
	"name": "telemetry-sample",
	"displayName": "telemetry-sample",
	"description": "Sample showing how to use Telemetry API",
	"version": "0.0.1",
	"publisher": "vscode-samples",
	"private": true,
	"license": "MIT",
	"repository": "https://github.com/Microsoft/vscode-extension-samples",
	"engines": {
		"vscode": "^1.76.0"
	},
	"categories": [
		"Other"
	],
	"main": "./out/extension.js",
	"contributes": {
		"commands": [
			{
				"command": "extension.logEvent",
				"title": "Log Telemetry Event"
			},
			{
				"command": "extension.logException",
				"title": "Log Telemetry Exception"
			}
		]
	},
	"scripts": {
		"vscode:prepublish": "npm run compile",
		"compile": "tsc -p ./",
		"lint": "eslint . --ext .ts,.tsx",
		"watch": "tsc -watch -p ./",
		"download-api": "dts dev",
		"postdownload-api": "dts main",
		"postinstall": "npm run download-api"
	},
	"devDependencies": {
		"@types/node": "^16.18.34",
		"@typescript-eslint/eslint-plugin": "^5.40.1",
		"@typescript-eslint/parser": "^5.40.1",
		"eslint": "^8.25.0",
<<<<<<< HEAD
		"typescript": "^5.1.3",
		"vscode-dts": "^0.3.3"
=======
		"typescript": "^5.0.2",
		"@vscode/dts": "^0.4.0"
>>>>>>> fb8db2fc
	}
}<|MERGE_RESOLUTION|>--- conflicted
+++ resolved
@@ -40,12 +40,7 @@
 		"@typescript-eslint/eslint-plugin": "^5.40.1",
 		"@typescript-eslint/parser": "^5.40.1",
 		"eslint": "^8.25.0",
-<<<<<<< HEAD
 		"typescript": "^5.1.3",
-		"vscode-dts": "^0.3.3"
-=======
-		"typescript": "^5.0.2",
 		"@vscode/dts": "^0.4.0"
->>>>>>> fb8db2fc
 	}
 }